insert into
    business (
        assistant_id,
        start_message,
        instructions,
        calendar_service,
<<<<<<< HEAD
        calendar_service_id
=======
        calendar_service_id,
        context
>>>>>>> c227a6cc
    )
values
    (
        'asst_OH8HFBuYodQmL0n8C2cnJk9G',
<<<<<<< HEAD
        E 'Hello! I am Jean val Jean, your knowledge and booking assistant.\n\nI can help answer any questions you have about Smith and Co Photography and our product offerings. If you decide that you would like to book our services, I will get your information and create a booking.\n\nEasy as that!',
        '',
        'google',
        '11'
    );

insert into
    associate (business_id, calendar_id)
values
    (
        1,
        'c600041dfb3c2c97ccc268cc6a9b94704473118e62e27f3eb33808d451a03bee@group.calendar.google.com'
    ),
    (
        1,
        '4bb9c548ec2f8dfb1ba79fecabbc2e4301b60cc3fbf4f5b80984508494f240ce@group.calendar.google.com'
=======
        'Hello! I am Jean val Jean, your knowledge and booking assistant.\n\nI can help answer any questions you have about Smith and Co Photography and our product offerings. If you decide that you would like to book our services, I will get your information and create a booking.\n\nEasy as that!',
        '',
        'google',
        '11',
        ''
    );

insert into
    associate (business_id, calendar_id, timezone)
values
    (
        1,
        'c600041dfb3c2c97ccc268cc6a9b94704473118e62e27f3eb33808d451a03bee@group.calendar.google.com',
        'America/New_York'
    ),
    (
        1,
        '4bb9c548ec2f8dfb1ba79fecabbc2e4301b60cc3fbf4f5b80984508494f240ce@group.calendar.google.com',
        'America/New_York'
>>>>>>> c227a6cc
    );

insert into
    "location" (business_id, description)
values
    (
        1,
        'location of customer choice within 1 hour drive of oxford, michigan'
    ),
    (
        1,
        'location of customer choice within 1 hour drive of novi, michigan'
<<<<<<< HEAD
    );
=======
    ),
    (1, 'Downtown Northville'),
    (1, 'Maybury Park'),
    (1, 'Kensington Metro Park'),
    (1, 'Downtown Clarkston'),
    (1, 'Bald Mountain State Park'),
    (1, 'Independence Oaks');
>>>>>>> c227a6cc

insert into
    product (
        business_id,
        duration_minutes,
        description,
        booking_fee
    )
values
    (1, 60, 'Senior Portrait Collection One.', 300),
    (1, 120, 'Senior Portrait Collection Two', 300),
    (1, 120, 'Senior Portrait Collection Three', 300),
    (1, 180, 'Newborn Portrait Collection One.', 300),
    (1, 180, 'Newborn Portrait Collection Two', 300),
    (1, 180, 'Newborn Portrait Collection Three', 300),
    (1, 180, 'Newborn Portrait Collection Four', 300),
    (1, 60, 'Family Portrait Collection One.', 300),
    (1, 120, 'Family Portrait Collection Two', 300),
    (1, 120, 'Family Portrait Collection Three', 300);

insert into
    associate_product_link (associate_id, product_id)
values
    (1, 1),
    (1, 2),
    (1, 3),
    (1, 4),
    (1, 5),
    (1, 6),
    (1, 7),
    (1, 8),
    (1, 9),
    (1, 10),
    (2, 1),
    (2, 2),
    (2, 3),
    (2, 4),
    (2, 5),
    (2, 6),
    (2, 7),
    (2, 8),
    (2, 9),
    (2, 10);

insert into
    location_product_link (location_id, product_id)
values
<<<<<<< HEAD
    (1, 1),
=======
>>>>>>> c227a6cc
    (1, 2),
    (1, 3),
    (1, 4),
    (1, 5),
    (1, 6),
    (1, 7),
<<<<<<< HEAD
    (1, 8),
    (1, 9),
    (1, 10),
    (2, 1),
=======
    (1, 9),
    (1, 10),
>>>>>>> c227a6cc
    (2, 2),
    (2, 3),
    (2, 4),
    (2, 5),
    (2, 6),
    (2, 7),
<<<<<<< HEAD
    (2, 8),
    (2, 9),
    (2, 10);

INSERT INTO
    schedule (
        associate_id,
        location_id,
        start_time,
        end_time,
        effective_on,
        expires_on,
        day_of_week
    )
VALUES
    (
        1,
        1,
        '06:00:00',
        '11:00:00',
        '2024-10-01',
        '2025-03-01',
        0
    ),
    (
        1,
        1,
        '15:00:00',
        '20:00:00',
        '2024-10-01',
        '2025-03-01',
        1
    ),
    (
        1,
        1,
        '06:00:00',
        '11:00:00',
        '2024-10-01',
        '2025-03-01',
        2
    ),
    (
        1,
        1,
        '15:00:00',
        '20:00:00',
        '2024-10-01',
        '2025-03-01',
        3
    ),
    (
        1,
        1,
        '06:00:00',
        '11:00:00',
        '2024-10-01',
        '2025-03-01',
        4
    ),
    (
        2,
        2,
        '07:00:00',
        '11:00:00',
        '2024-10-01',
        '2025-03-01',
        0
    ),
    (
        2,
        2,
        '15:00:00',
        '19:00:00',
        '2024-10-01',
        '2025-03-01',
        1
    ),
    (
        2,
        2,
        '07:00:00',
        '12:00:00',
        '2024-10-01',
        '2025-03-01',
        2
    ),
    (
        2,
        2,
        '15:00:00',
        '19:00:00',
        '2024-10-01',
        '2025-03-01',
        3
    ),
    (
        2,
        2,
        '06:00:00',
        '12:00:00',
        '2024-10-01',
        '2025-03-01',
        4
    );

=======
    (2, 9),
    (2, 10),
    (3, 1),
    (3, 8),
    (4, 1),
    (4, 8),
    (5, 1),
    (5, 8),
    (6, 1),
    (6, 8),
    (7, 1),
    (7, 8),
    (8, 1),
    (8, 8);

>>>>>>> c227a6cc
insert into
    photo (file_uid, description, business_id)
values
    (
        'bbb16509-efd1-4bca-9e0a-b837dd385e51',
        'A young man is sitting casually on a stone bench outdoors, smiling, and wearing a varsity jacket with a modern building and greenery in the background.',
        1
    ),
    (
        'a70ac155-93b0-457f-a3e2-0a32b2ac13d2',
        'A young man in a blazer leans casually against a column in an elegant stone courtyard with arched architecture and warm window lighting.',
        1
    ),
    (
        '954a6947-2c50-42b2-98f5-fadfe94b26c2',
        'A woman in a white dress walks down a narrow grassy path in a lush, open field surrounded by trees under a cloudy sky.',
        1
    ),
    (
        '359b0d21-9d9e-41c7-ac21-d12dcc907c2f',
        'A black-and-white portrait of a woman in a white dress, standing outdoors with a calm expression, gently touching her hair, and surrounded by a blurred natural background.',
        1
    ),
    (
        '10f59c60-6f53-4962-815c-763508420d03',
        'A young man in a suit stands confidently on a garden pathway, framed by lush greenery and a large stone building in the background.',
        1
    ),
    (
        '69ba0d29-a9cc-439b-ae41-9fc81383eda9',
        'A young woman in a floral dress and white sneakers sits casually by a wooden post in a shaded outdoor area, surrounded by greenery and soft sunlight.',
        1
    ),
    (
        '00be84f5-9d64-4b1e-a5c9-2ec27b5fd681',
        'A young woman stands on a wooden walkway flanked by tall wooden beams and large windows, with a serene outdoor setting in the background.',
        1
    ),
    (
        'f0324417-5e8e-4a91-b65b-6b701b547122',
        'A man leans casually on a wooden railing under a covered walkway, surrounded by autumn foliage in a peaceful outdoor setting.',
        1
    ),
    (
        'b0b07423-d847-452d-977a-fcda765aa032',
        'Two friends stand back-to-back, smiling brightly by a lakeside railing, with vibrant autumn foliage reflecting in the water behind them.',
        1
    ),
    (
        'e194a80b-ce49-43cf-bbe7-6e3e1c04e14e',
        'A woman stands confidently in a black dress and white sneakers amidst tall, golden grass, with an autumnal forest fading into a soft mist in the background.',
        1
    ),
    (
        '6205f410-c603-4351-b3ee-74e7212fa209',
        'A young man in a light blue shirt poses confidently, crouched in an outdoor setting with soft lighting and architectural details in the background.',
        1
    ),
    (
        '7b60ed40-edc7-46a0-97ad-cb8d479c9e32',
        'A young man leans casually against a pillar in a stylish urban setting, dressed in a sweatshirt and sneakers, with a confident yet relaxed demeanor captured in black and white.',
        1
    ),
    (
        '84b6cf32-6904-4d80-9021-9d57cc75d313',
        'A tender black-and-white image of an adult gently cradling a newborns head in their hands, capturing a moment of love and protection.',
        1
    ),
    (
        '3b4a6d91-9a99-4fbc-b590-3753ca098847',
        'A close-up of gentle hands cradling tiny baby feet, capturing a moment of warmth and tenderness in soft natural light.',
        1
    ),
    (
        '80bf3819-f5be-4dbc-80d3-6b2d62c29abd',
        'A heartwarming black-and-white image of a family lying closely together, with a peaceful newborn cradled between the parents, radiating love and connection.',
        1
    ),
    (
        'c6de9dd6-65fb-4142-8999-3bb98ba5d09c',
        'A serene moment in a bright, modern living room as a couple lovingly holds their newborn, framed by an arched doorway and soft natural light.',
        1
    ),
    (
        '08a9e463-c253-4ec3-968a-f7e2849622c3',
        'A heartwarming black-and-white portrait of a family on a bed, with a father cradling a newborn and a mother sharing a kiss and a story with their toddler, showcasing a moment of love and togetherness.',
        1
    ),
    (
        '286c7ac7-545a-428c-b2fa-a9467184172f',
        'A black-and-white portrait of a father gazing lovingly at his newborn daughter, who is swaddled and adorned with a large bow, capturing a tender and intimate moment.',
        1
    ),
    (
        '8a9bccfb-cb5d-4c7c-b0fb-fd4511eb4969',
        'A joyful family strolls through a lush green park, with the parents swinging their laughing toddler between them as her older sibling walks hand-in-hand nearby.',
        1
    ),
    (
        'db0d6f30-072b-4603-81c8-2387443b59ef',
        'A playful moment as a smiling mother holds her laughing child upside-down in a lush green outdoor setting, radiating joy and connection.',
        1
    ),
    (
        '243ac5d7-bd4e-4774-aae5-169307c11b8f',
        'A black-and-white photograph of a family walking hand-in-hand across a spacious grassy field, surrounded by tall trees and a serene countryside atmosphere.',
        1
    ),
    (
        'b60d8921-32b9-4d4b-ad07-e39e50e959da',
        'A candid moment of laughter as a mother and father play with their young child on a cozy couch in a warm and inviting living room.',
        1
    ),
    (
        'd7a22539-a4fd-494a-8ea3-475b517591b4',
        'A beautifully dressed family sits together on marble steps in front of a grand fountain, radiating warmth and elegance on a cloudy day.',
        1
    ),
    (
        '98faa421-d9c7-4c0d-a562-fede11403ea7',
        'A cheerful family gathers closely around two smiling children seated on a vintage chair, capturing a moment of love and happiness in a bright, elegant setting.',
        1
    );

insert into
    photo_product_link (product_id, photo_id)
values
    (1, 1),
    (1, 2),
    (1, 3),
    (1, 4),
    (1, 5),
    (1, 6),
    (1, 7),
    (1, 8),
    (1, 9),
    (1, 10),
    (1, 11),
    (1, 12),
    (2, 1),
    (2, 2),
    (2, 3),
    (2, 4),
    (2, 5),
    (2, 6),
    (2, 7),
    (2, 8),
    (2, 9),
    (2, 10),
    (2, 11),
    (2, 12),
    (3, 1),
    (3, 2),
    (3, 3),
    (3, 4),
    (3, 5),
    (3, 6),
    (3, 7),
    (3, 8),
    (3, 9),
    (3, 10),
    (3, 11),
    (3, 12),
    (4, 13),
    (4, 14),
    (4, 15),
    (4, 16),
    (4, 17),
    (4, 18),
    (5, 13),
    (5, 14),
    (5, 15),
    (5, 16),
    (5, 17),
    (5, 18),
    (6, 13),
    (6, 14),
    (6, 15),
    (6, 16),
    (6, 17),
    (6, 18),
    (7, 13),
    (7, 14),
    (7, 15),
    (7, 16),
    (7, 17),
    (7, 18),
    (9, 19),
    (9, 20),
    (9, 21),
    (9, 22),
    (9, 23),
    (9, 24),
    (8, 19),
    (8, 20),
    (8, 21),
    (8, 22),
    (8, 23),
    (8, 24),
    (10, 19),
    (10, 20),
    (10, 21),
    (10, 22),
    (10, 23),
    (10, 24);<|MERGE_RESOLUTION|>--- conflicted
+++ resolved
@@ -4,34 +4,12 @@
         start_message,
         instructions,
         calendar_service,
-<<<<<<< HEAD
-        calendar_service_id
-=======
         calendar_service_id,
         context
->>>>>>> c227a6cc
     )
 values
     (
         'asst_OH8HFBuYodQmL0n8C2cnJk9G',
-<<<<<<< HEAD
-        E 'Hello! I am Jean val Jean, your knowledge and booking assistant.\n\nI can help answer any questions you have about Smith and Co Photography and our product offerings. If you decide that you would like to book our services, I will get your information and create a booking.\n\nEasy as that!',
-        '',
-        'google',
-        '11'
-    );
-
-insert into
-    associate (business_id, calendar_id)
-values
-    (
-        1,
-        'c600041dfb3c2c97ccc268cc6a9b94704473118e62e27f3eb33808d451a03bee@group.calendar.google.com'
-    ),
-    (
-        1,
-        '4bb9c548ec2f8dfb1ba79fecabbc2e4301b60cc3fbf4f5b80984508494f240ce@group.calendar.google.com'
-=======
         'Hello! I am Jean val Jean, your knowledge and booking assistant.\n\nI can help answer any questions you have about Smith and Co Photography and our product offerings. If you decide that you would like to book our services, I will get your information and create a booking.\n\nEasy as that!',
         '',
         'google',
@@ -51,7 +29,6 @@
         1,
         '4bb9c548ec2f8dfb1ba79fecabbc2e4301b60cc3fbf4f5b80984508494f240ce@group.calendar.google.com',
         'America/New_York'
->>>>>>> c227a6cc
     );
 
 insert into
@@ -64,9 +41,6 @@
     (
         1,
         'location of customer choice within 1 hour drive of novi, michigan'
-<<<<<<< HEAD
-    );
-=======
     ),
     (1, 'Downtown Northville'),
     (1, 'Maybury Park'),
@@ -74,7 +48,6 @@
     (1, 'Downtown Clarkston'),
     (1, 'Bald Mountain State Park'),
     (1, 'Independence Oaks');
->>>>>>> c227a6cc
 
 insert into
     product (
@@ -122,139 +95,20 @@
 insert into
     location_product_link (location_id, product_id)
 values
-<<<<<<< HEAD
-    (1, 1),
-=======
->>>>>>> c227a6cc
     (1, 2),
     (1, 3),
     (1, 4),
     (1, 5),
     (1, 6),
     (1, 7),
-<<<<<<< HEAD
-    (1, 8),
     (1, 9),
     (1, 10),
-    (2, 1),
-=======
-    (1, 9),
-    (1, 10),
->>>>>>> c227a6cc
     (2, 2),
     (2, 3),
     (2, 4),
     (2, 5),
     (2, 6),
     (2, 7),
-<<<<<<< HEAD
-    (2, 8),
-    (2, 9),
-    (2, 10);
-
-INSERT INTO
-    schedule (
-        associate_id,
-        location_id,
-        start_time,
-        end_time,
-        effective_on,
-        expires_on,
-        day_of_week
-    )
-VALUES
-    (
-        1,
-        1,
-        '06:00:00',
-        '11:00:00',
-        '2024-10-01',
-        '2025-03-01',
-        0
-    ),
-    (
-        1,
-        1,
-        '15:00:00',
-        '20:00:00',
-        '2024-10-01',
-        '2025-03-01',
-        1
-    ),
-    (
-        1,
-        1,
-        '06:00:00',
-        '11:00:00',
-        '2024-10-01',
-        '2025-03-01',
-        2
-    ),
-    (
-        1,
-        1,
-        '15:00:00',
-        '20:00:00',
-        '2024-10-01',
-        '2025-03-01',
-        3
-    ),
-    (
-        1,
-        1,
-        '06:00:00',
-        '11:00:00',
-        '2024-10-01',
-        '2025-03-01',
-        4
-    ),
-    (
-        2,
-        2,
-        '07:00:00',
-        '11:00:00',
-        '2024-10-01',
-        '2025-03-01',
-        0
-    ),
-    (
-        2,
-        2,
-        '15:00:00',
-        '19:00:00',
-        '2024-10-01',
-        '2025-03-01',
-        1
-    ),
-    (
-        2,
-        2,
-        '07:00:00',
-        '12:00:00',
-        '2024-10-01',
-        '2025-03-01',
-        2
-    ),
-    (
-        2,
-        2,
-        '15:00:00',
-        '19:00:00',
-        '2024-10-01',
-        '2025-03-01',
-        3
-    ),
-    (
-        2,
-        2,
-        '06:00:00',
-        '12:00:00',
-        '2024-10-01',
-        '2025-03-01',
-        4
-    );
-
-=======
     (2, 9),
     (2, 10),
     (3, 1),
@@ -270,7 +124,6 @@
     (8, 1),
     (8, 8);
 
->>>>>>> c227a6cc
 insert into
     photo (file_uid, description, business_id)
 values
