import logging
from contextlib import asynccontextmanager

import structlog
import uvicorn
from apscheduler.schedulers.asyncio import AsyncIOScheduler
from fastapi import FastAPI
from fastapi.middleware.cors import CORSMiddleware

from endpoints.assistant import router as assistant_router
from endpoints.auth import router as auth_router
from endpoints.conversation import router as conversation_router
from endpoints.emails import process_all_unread_emails_in_business_inbox
from endpoints.emails import router as emails_router
from endpoints.files import router as files_router
from endpoints.notions import router as notion_router  # or from endpoints.notation.py if you prefer
from source.utils import db

scheduler = AsyncIOScheduler()


<<<<<<< HEAD
async def scheduled_task():
    # Replace with your function call
    business_ids: set[int] = {1}
    return_values = {}
    for id in business_ids:
        business = db.get_business_by_id(id)
        drafts_created_count = process_all_unread_emails_in_business_inbox(business, action="draft")
        return_values[id] = {"drafts_created": drafts_created_count}
=======
async def scheduled_task() -> dict[int, dict[str, int]]:
    # Replace with your function call
    business_list = db.get_scheduled_services(service_type="email")
    return_values: dict[int, dict[str, int]] = {}
    for business in business_list:
        drafts_created_count = process_all_unread_emails_in_business_inbox(business, action="draft")
        return_values[business.id] = {"drafts_created": drafts_created_count}
>>>>>>> 4b28b668
    return return_values


@asynccontextmanager
<<<<<<< HEAD
async def lifespan(app: FastAPI):
=======
async def lifespan(_: FastAPI):
>>>>>>> 4b28b668
    _ = scheduler.add_job(scheduled_task, "interval", minutes=1)  # Adjust the interval as needed
    scheduler.start()
    yield
    scheduler.shutdown()


app = FastAPI(lifespan=lifespan)
app.add_middleware(
    CORSMiddleware,
    allow_origins=[
        # "https://hedfones.netlify.app",
        # "http://localhost:8080",
        # "https://app.hedfones.com",
        "*"
    ],
    allow_credentials=True,
    allow_methods=["*"],
    allow_headers=["*"],
)

app.include_router(auth_router, prefix="/auth", tags=["auth"])
app.include_router(conversation_router, prefix="/conversation", tags=["conversation"])
app.include_router(files_router, prefix="/files", tags=["files"])
app.include_router(notion_router, prefix="/notion", tags=["notion"])
app.include_router(assistant_router, prefix="/assistant", tags=["assistant"])
app.include_router(emails_router, prefix="/emails", tags=["emails"])

structlog.configure(wrapper_class=structlog.make_filtering_bound_logger(logging.DEBUG))

if __name__ == "__main__":
    uvicorn.run(app, host="127.0.0.1", port=8000, log_level="info")<|MERGE_RESOLUTION|>--- conflicted
+++ resolved
@@ -19,16 +19,6 @@
 scheduler = AsyncIOScheduler()
 
 
-<<<<<<< HEAD
-async def scheduled_task():
-    # Replace with your function call
-    business_ids: set[int] = {1}
-    return_values = {}
-    for id in business_ids:
-        business = db.get_business_by_id(id)
-        drafts_created_count = process_all_unread_emails_in_business_inbox(business, action="draft")
-        return_values[id] = {"drafts_created": drafts_created_count}
-=======
 async def scheduled_task() -> dict[int, dict[str, int]]:
     # Replace with your function call
     business_list = db.get_scheduled_services(service_type="email")
@@ -36,16 +26,11 @@
     for business in business_list:
         drafts_created_count = process_all_unread_emails_in_business_inbox(business, action="draft")
         return_values[business.id] = {"drafts_created": drafts_created_count}
->>>>>>> 4b28b668
     return return_values
 
 
 @asynccontextmanager
-<<<<<<< HEAD
-async def lifespan(app: FastAPI):
-=======
 async def lifespan(_: FastAPI):
->>>>>>> 4b28b668
     _ = scheduler.add_job(scheduled_task, "interval", minutes=1)  # Adjust the interval as needed
     scheduler.start()
     yield
