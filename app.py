import json
from pathlib import Path

import yaml
from fastapi import FastAPI, HTTPException, Request
from fastapi.middleware.cors import CORSMiddleware
from fastapi.responses import FileResponse, JSONResponse
from openai.types.shared_params.function_definition import FunctionDefinition

from source import (
    Assistant,
    AssistantMessage,
    ConversationInitRequest,
    ConversationInitResponse,
    FileManager,
    GetPhotoRequest,
    Message,
    OpenAICredentials,
    SecretsManager,
    UserMessageRequest,
    UserMessageResponse,
    db,
    logger,
)
<<<<<<< HEAD
from source.model import SyncNotionRequest, SyncNotionResponse
from source.notion import NotionService
=======
from source.model import UpdateAssistantRequest
>>>>>>> aeed2656

app = FastAPI()
# Add CORSMiddleware to allow requests from the client
app.add_middleware(
    CORSMiddleware,
    allow_origins=[
        "https://hedfones.netlify.app",
        "http://localhost:8080",
        "https://app.hedfones.com",
    ],
    allow_credentials=True,
    allow_methods=["*"],  # Allows all HTTP methods (GET, POST, OPTIONS, etc.)
    allow_headers=["*"],  # Allows all headers
)

secrets = SecretsManager()
file_manager = FileManager("./temp")
notion_service = NotionService(secrets.get("NOTION_AUTH_TOKEN"))

openai_creds = OpenAICredentials(
    api_key=secrets.get("OPENAI_API_KEY"),
    project=secrets.get("OPENAI_PROJECT"),
    organization=secrets.get("OPENAI_ORGANIZATION"),
)


@app.exception_handler(HTTPException)
def http_exception_handler(_: Request, exc: HTTPException) -> JSONResponse:
    # Log the detailed error message
    logger.error(f"HTTP Exception: {exc.detail} (status code: {exc.status_code})")

    # Return the original error response
    return JSONResponse(
        status_code=exc.status_code,
        content={"detail": exc.detail},
    )


@app.post("/initialize-conversation/", response_model=ConversationInitResponse)
def initialize_conversation(payload: ConversationInitRequest) -> ConversationInitResponse:
    """
    Initialize a new conversation for a specific business.

    - **payload**: The request payload containing the business ID.

    Returns a response containing the conversation ID if successful.

    Raises HTTP 404 if the business with the provided ID is not found.
    """
    business = db.get_business_by_id(payload.business_id)
    if not business:
        raise HTTPException(404, f"Business with ID {payload.business_id} not found.")

    # create thread
    assistant = Assistant(openai_creds, business.assistant.openai_assistant_id, payload.client_timezone)
    conversation = db.create_conversation(business, payload.client_timezone, assistant.thread.thread_id)
    # assistant.add_message({"role": "system", "content": business.context})
    assistant.add_message({"role": "assistant", "content": business.assistant.start_message})

    assistant_first_message = Message(
        conversation_id=conversation.id,
        role="assistant",
        content=business.assistant.start_message,
    )
    db.insert_messages([assistant_first_message])

    # return response
    response = ConversationInitResponse(conversation_id=conversation.id, message=assistant_first_message)
    return response


@app.post("/send-message/", response_model=UserMessageResponse)
def send_message(payload: UserMessageRequest) -> UserMessageResponse:
    """
    Send a message to the assistant in an ongoing conversation.

    - **payload**: The request payload containing the conversation ID and message content.

    Returns a response containing the assistant's reply.

    Raises HTTP 404 if the conversation with the provided ID is not found.
    """
    new_messages: list[Message] = []
    conversation = db.get_conversation_by_id(payload.conversation_id)
    if not conversation:
        raise HTTPException(404, f"Conversation with ID {payload.conversation_id} not found.")

    business = db.get_business_by_id(conversation.business_id)
    if not business:
        raise HTTPException(404, f"Business with ID {conversation.business_id} not found.")
    new_messages.append(Message(conversation_id=conversation.id, role="user", content=payload.content))

    assistant = Assistant(
        openai_creds, business.assistant.openai_assistant_id, conversation.client_timezone, conversation.thread_id
    )
    message: AssistantMessage = {"role": "user", "content": payload.content}
    assistant.add_message(message)
    message_response = assistant.retrieve_response()
    new_messages.append(Message(conversation_id=conversation.id, role="assistant", content=message_response))

    db.insert_messages(new_messages)

    response = UserMessageResponse(message=new_messages[-1])
    return response


@app.post("/get-photo/")
def get_photo(payload: GetPhotoRequest) -> FileResponse:
    photo = db.get_photo_by_id(payload.photo_id)
    if photo is None:
        raise HTTPException(404, f"Photo with ID {payload.photo_id} not found.")
    file = file_manager.get_file(photo.file_uid)
    return FileResponse(file, filename=file.name)


<<<<<<< HEAD
@app.post("/sync-notion/", response_model=SyncNotionResponse)
def sync_notion(payload: SyncNotionRequest) -> SyncNotionResponse:
    """
    Sync Notion content for a business.

    - **business_id**: The ID of the business to sync Notion content for

    Returns the synced markdown content.

    Raises HTTP 404 if the business is not found or if the Notion page ID is not set.
    """
    business = db.get_business_by_id(payload.business_id)
    if not business:
        raise HTTPException(404, f"Business with ID {payload.business_id} not found.")

    if not business.notion_page_id:
        raise HTTPException(404, f"Business {payload.business_id} does not have a Notion page ID set.")

    try:
        # Get the content from Notion
        markdown_content = notion_service.get_page_content(business.notion_page_id)

        # Update the business context with the markdown content
        db.update_business_context(payload.business_id, markdown_content)

        return SyncNotionResponse(markdown_content=markdown_content)
    except Exception as e:
        logger.error(f"Error syncing Notion content for business {payload.business_id}: {str(e)}")
        raise HTTPException(500, f"Error syncing Notion content: {str(e)}") from e
=======
@app.post("/update-assistant/")
def update_assistant(payload: UpdateAssistantRequest) -> None:
    business = db.get_business_by_id(payload.business_id)
    if not business:
        raise HTTPException(404, f"Business with ID {payload.business_id} not found.")
    assistant = Assistant(openai_creds, business.assistant.openai_assistant_id)
    instructions = f"{business.assistant.instructions}\n\n{'-' * 80}\n\n{business.assistant.context}"
    assistant_name = f"Vibe - {business.name}"

    assistant_fields: dict[str, bool | str | int] = business.assistant.model_dump()

    function_dir = Path("resources/functions")
    with open(function_dir / "function_mapping.yaml", "r") as f:
        function_fields: dict[str, str] = yaml.safe_load(f)

    function_definitions: list[FunctionDefinition] = []
    for key, filename in function_fields.items():
        do_use_function = assistant_fields[key]
        if not do_use_function:
            continue
        filepath = function_dir / filename
        with filepath.open("r") as f:
            function_definition: FunctionDefinition = json.load(f)
        function_definitions.append(function_definition)

    assistant.update_assistant(instructions, assistant_name, business.assistant.model, function_definitions)
>>>>>>> aeed2656
<|MERGE_RESOLUTION|>--- conflicted
+++ resolved
@@ -22,12 +22,8 @@
     db,
     logger,
 )
-<<<<<<< HEAD
-from source.model import SyncNotionRequest, SyncNotionResponse
+from source.model import SyncNotionRequest, SyncNotionResponse, UpdateAssistantRequest
 from source.notion import NotionService
-=======
-from source.model import UpdateAssistantRequest
->>>>>>> aeed2656
 
 app = FastAPI()
 # Add CORSMiddleware to allow requests from the client
@@ -143,7 +139,6 @@
     return FileResponse(file, filename=file.name)
 
 
-<<<<<<< HEAD
 @app.post("/sync-notion/", response_model=SyncNotionResponse)
 def sync_notion(payload: SyncNotionRequest) -> SyncNotionResponse:
     """
@@ -167,13 +162,14 @@
         markdown_content = notion_service.get_page_content(business.notion_page_id)
 
         # Update the business context with the markdown content
-        db.update_business_context(payload.business_id, markdown_content)
+        db.update_assistant_context(payload.business_id, markdown_content)
 
         return SyncNotionResponse(markdown_content=markdown_content)
     except Exception as e:
         logger.error(f"Error syncing Notion content for business {payload.business_id}: {str(e)}")
         raise HTTPException(500, f"Error syncing Notion content: {str(e)}") from e
-=======
+
+
 @app.post("/update-assistant/")
 def update_assistant(payload: UpdateAssistantRequest) -> None:
     business = db.get_business_by_id(payload.business_id)
@@ -199,5 +195,4 @@
             function_definition: FunctionDefinition = json.load(f)
         function_definitions.append(function_definition)
 
-    assistant.update_assistant(instructions, assistant_name, business.assistant.model, function_definitions)
->>>>>>> aeed2656
+    assistant.update_assistant(instructions, assistant_name, business.assistant.model, function_definitions)