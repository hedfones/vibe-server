from datetime import datetime

import pytz
from sqlalchemy import Column, DateTime, Sequence, func
from sqlmodel import Field, Relationship, SQLModel
from typing_extensions import override

utc = pytz.UTC


class Business(SQLModel, table=True):
    id: int = Field(default=None, primary_key=True)
    assistant_id: str
    start_message: str
    instructions: str
    context: str
    calendar_service: str
    calendar_service_id: str
<<<<<<< HEAD
    created_at: datetime | None = Field(
        default=None, sa_column=Column(DateTime, server_default=func.now())
=======
    created_at: datetime = Field(
        default_factory=lambda: datetime.now(utc),
        sa_column=Column(DateTime, server_default=func.now()),
>>>>>>> c227a6cc
    )

    conversations: list["Conversation"] = Relationship(back_populates="business")
    products: list["Product"] = Relationship(back_populates="business")
    associates: list["Associate"] = Relationship(back_populates="business")
    locations: list["Location"] = Relationship(back_populates="business")
    photos: list["Photo"] = Relationship(back_populates="business")


class Conversation(SQLModel, table=True):
    id: int = Field(default=None, primary_key=True)
    business_id: int = Field(default=None, foreign_key="business.id")
    thread_id: str
<<<<<<< HEAD
    created_at: datetime | None = Field(
        default=None, sa_column=Column(DateTime, server_default=func.now())
=======
    client_timezone: str
    created_at: datetime = Field(
        default_factory=lambda: datetime.now(utc),
        sa_column=Column(DateTime, server_default=func.now()),
>>>>>>> c227a6cc
    )

    business: "Business" = Relationship(back_populates="conversations")
    messages: list["Message"] = Relationship(back_populates="conversation")


message_sequence = Sequence("message_sequence", start=1, increment=1)


class Message(SQLModel, table=True):
    id: int = Field(
        default=None,
        primary_key=True,
        sa_column_kwargs={"server_default": message_sequence.next_value()},
    )
    conversation_id: int = Field(default=None, foreign_key="conversation.id", index=True)
    role: str
    content: str
<<<<<<< HEAD
    created_at: datetime | None = Field(
        default=None, sa_column=Column(DateTime, server_default=func.now())
=======
    created_at: datetime = Field(
        default_factory=lambda: datetime.now(utc),
        sa_column=Column(DateTime, server_default=func.now()),
>>>>>>> c227a6cc
    )

    conversation: "Conversation" = Relationship(back_populates="messages")


class Associate(SQLModel, table=True):
    id: int = Field(default=None, primary_key=True)
    business_id: int = Field(default=None, foreign_key="business.id")
    calendar_id: str
<<<<<<< HEAD
    created_at: datetime | None = Field(
        default=None, sa_column=Column(DateTime, server_default=func.now())
=======
    timezone: str
    created_at: datetime = Field(
        default_factory=lambda: datetime.now(utc),
        sa_column=Column(DateTime, server_default=func.now()),
>>>>>>> c227a6cc
    )

    business: "Business" = Relationship(back_populates="associates")
    schedules: list["Schedule"] = Relationship(back_populates="associate")


class Location(SQLModel, table=True):
    id: int = Field(default=None, primary_key=True)
    business_id: int = Field(default=None, foreign_key="business.id")
    description: str
<<<<<<< HEAD
    created_at: datetime | None = Field(
        default=None, sa_column=Column(DateTime, server_default=func.now())
=======
    created_at: datetime = Field(
        default_factory=lambda: datetime.now(utc),
        sa_column=Column(DateTime, server_default=func.now()),
>>>>>>> c227a6cc
    )

    business: "Business" = Relationship(back_populates="locations")
    schedules: list["Schedule"] = Relationship(back_populates="location")

    @override
    def __str__(self) -> str:
        return f"Location:\n\tID: {self.id}\n\tDescription: {self.description}"


class Product(SQLModel, table=True):
    id: int = Field(default=None, primary_key=True)
    business_id: int = Field(default=None, foreign_key="business.id")
    duration_minutes: int
    description: str
    booking_fee: float
<<<<<<< HEAD
    created_at: datetime | None = Field(
        default=None, sa_column=Column(DateTime, server_default=func.now())
=======
    created_at: datetime = Field(
        default_factory=lambda: datetime.now(utc),
        sa_column=Column(DateTime, server_default=func.now()),
>>>>>>> c227a6cc
    )

    business: "Business" = Relationship(back_populates="products")

    @override
    def __str__(self) -> str:
        return f"Product:\n\tID: {self.id}\n\tDescription: {self.description}"


class Photo(SQLModel, table=True):
    id: int | None = Field(default=None, primary_key=True)
    file_uid: str
    description: str
    business_id: int = Field(default=None, foreign_key="business.id")
    created_at: datetime | None = Field(
        default=None, sa_column=Column(DateTime, server_default=func.now())
    )

    business: "Business" = Relationship(back_populates="photos")

    @override
    def __str__(self) -> str:
        return f"Photo:\n\tID: {self.id}\n\tDescription: {self.description}"


class PhotoProductLink(SQLModel, table=True):
    """
    A product can have multiple photos associated with it,
    and the same photo can be linked to multiple products.
    """

    __tablename__ = "photo_product_link"

    photo_id: int | None = Field(default=None, foreign_key="photo.id", primary_key=True)
    product_id: int | None = Field(
        default=None, foreign_key="product.id", primary_key=True
    )
    created_at: datetime | None = Field(
        default=None, sa_column=Column(DateTime, server_default=func.now())
    )


class LocationProductLink(SQLModel, table=True):
    """
    A location can have multiple products, and
    the same product can be found at multiple locations.
    """

    __tablename__ = "location_product_link"

    location_id: int = Field(default=None, foreign_key="location.id", primary_key=True)
    product_id: int = Field(default=None, foreign_key="product.id", primary_key=True)
    created_at: datetime = Field(
        default_factory=lambda: datetime.now(utc),
        sa_column=Column(DateTime, server_default=func.now()),
    )
<<<<<<< HEAD
    created_at: datetime | None = Field(
        default=None, sa_column=Column(DateTime, server_default=func.now())
    )
=======
>>>>>>> c227a6cc


class AssociateProductLink(SQLModel, table=True):
    """
    An associate can provide multiple products, and
    the same product can be offered by multiple locations.
    """

    __tablename__ = "associate_product_link"

    associate_id: int = Field(default=None, foreign_key="associate.id", primary_key=True)
    product_id: int = Field(default=None, foreign_key="product.id", primary_key=True)
    created_at: datetime = Field(
        default_factory=lambda: datetime.now(utc),
        sa_column=Column(DateTime, server_default=func.now()),
    )
<<<<<<< HEAD
    product_id: int | None = Field(
        default=None, foreign_key="product.id", primary_key=True
    )
    created_at: datetime | None = Field(
        default=None, sa_column=Column(DateTime, server_default=func.now())
    )
=======
>>>>>>> c227a6cc


class Schedule(SQLModel, table=True):
    id: int = Field(default=None, primary_key=True)
    associate_id: int = Field(default=None, foreign_key="associate.id")
    location_id: int = Field(default=None, foreign_key="location.id")
    start_datetime: datetime
    end_datetime: datetime
    created_at: datetime = Field(
        default_factory=lambda: datetime.now(utc),
        sa_column=Column(DateTime, server_default=func.now()),
    )
<<<<<<< HEAD
    created_at: datetime | None = Field(
        default=None, sa_column=Column(DateTime, server_default=func.now())
    )
=======
>>>>>>> c227a6cc

    associate: "Associate" = Relationship(back_populates="schedules")
    location: "Location" = Relationship(back_populates="schedules")

    @property
    def start_dtz(self) -> datetime:
        return pytz.UTC.localize(self.start_datetime)

<<<<<<< HEAD
class Appointment(SQLModel, table=True):
    id: int | None = Field(default=None, primary_key=True)
    associate_id: int = Field(default=None, foreign_key="associate.id")
    date: date
    start_time: time
    end_time: time
    created_at: datetime | None = Field(
        default=None, sa_column=Column(DateTime, server_default=func.now())
    )

    associate: "Associate" = Relationship(back_populates="appointments")
=======
    @property
    def end_dtz(self) -> datetime:
        return pytz.UTC.localize(self.end_datetime)
>>>>>>> c227a6cc
<|MERGE_RESOLUTION|>--- conflicted
+++ resolved
@@ -16,14 +16,9 @@
     context: str
     calendar_service: str
     calendar_service_id: str
-<<<<<<< HEAD
-    created_at: datetime | None = Field(
-        default=None, sa_column=Column(DateTime, server_default=func.now())
-=======
     created_at: datetime = Field(
         default_factory=lambda: datetime.now(utc),
         sa_column=Column(DateTime, server_default=func.now()),
->>>>>>> c227a6cc
     )
 
     conversations: list["Conversation"] = Relationship(back_populates="business")
@@ -37,15 +32,10 @@
     id: int = Field(default=None, primary_key=True)
     business_id: int = Field(default=None, foreign_key="business.id")
     thread_id: str
-<<<<<<< HEAD
-    created_at: datetime | None = Field(
-        default=None, sa_column=Column(DateTime, server_default=func.now())
-=======
     client_timezone: str
     created_at: datetime = Field(
         default_factory=lambda: datetime.now(utc),
         sa_column=Column(DateTime, server_default=func.now()),
->>>>>>> c227a6cc
     )
 
     business: "Business" = Relationship(back_populates="conversations")
@@ -64,14 +54,9 @@
     conversation_id: int = Field(default=None, foreign_key="conversation.id", index=True)
     role: str
     content: str
-<<<<<<< HEAD
-    created_at: datetime | None = Field(
-        default=None, sa_column=Column(DateTime, server_default=func.now())
-=======
     created_at: datetime = Field(
         default_factory=lambda: datetime.now(utc),
         sa_column=Column(DateTime, server_default=func.now()),
->>>>>>> c227a6cc
     )
 
     conversation: "Conversation" = Relationship(back_populates="messages")
@@ -81,15 +66,10 @@
     id: int = Field(default=None, primary_key=True)
     business_id: int = Field(default=None, foreign_key="business.id")
     calendar_id: str
-<<<<<<< HEAD
-    created_at: datetime | None = Field(
-        default=None, sa_column=Column(DateTime, server_default=func.now())
-=======
     timezone: str
     created_at: datetime = Field(
         default_factory=lambda: datetime.now(utc),
         sa_column=Column(DateTime, server_default=func.now()),
->>>>>>> c227a6cc
     )
 
     business: "Business" = Relationship(back_populates="associates")
@@ -100,14 +80,9 @@
     id: int = Field(default=None, primary_key=True)
     business_id: int = Field(default=None, foreign_key="business.id")
     description: str
-<<<<<<< HEAD
-    created_at: datetime | None = Field(
-        default=None, sa_column=Column(DateTime, server_default=func.now())
-=======
     created_at: datetime = Field(
         default_factory=lambda: datetime.now(utc),
         sa_column=Column(DateTime, server_default=func.now()),
->>>>>>> c227a6cc
     )
 
     business: "Business" = Relationship(back_populates="locations")
@@ -124,14 +99,9 @@
     duration_minutes: int
     description: str
     booking_fee: float
-<<<<<<< HEAD
-    created_at: datetime | None = Field(
-        default=None, sa_column=Column(DateTime, server_default=func.now())
-=======
     created_at: datetime = Field(
         default_factory=lambda: datetime.now(utc),
         sa_column=Column(DateTime, server_default=func.now()),
->>>>>>> c227a6cc
     )
 
     business: "Business" = Relationship(back_populates="products")
@@ -146,9 +116,7 @@
     file_uid: str
     description: str
     business_id: int = Field(default=None, foreign_key="business.id")
-    created_at: datetime | None = Field(
-        default=None, sa_column=Column(DateTime, server_default=func.now())
-    )
+    created_at: datetime | None = Field(default=None, sa_column=Column(DateTime, server_default=func.now()))
 
     business: "Business" = Relationship(back_populates="photos")
 
@@ -166,12 +134,8 @@
     __tablename__ = "photo_product_link"
 
     photo_id: int | None = Field(default=None, foreign_key="photo.id", primary_key=True)
-    product_id: int | None = Field(
-        default=None, foreign_key="product.id", primary_key=True
-    )
-    created_at: datetime | None = Field(
-        default=None, sa_column=Column(DateTime, server_default=func.now())
-    )
+    product_id: int | None = Field(default=None, foreign_key="product.id", primary_key=True)
+    created_at: datetime | None = Field(default=None, sa_column=Column(DateTime, server_default=func.now()))
 
 
 class LocationProductLink(SQLModel, table=True):
@@ -188,12 +152,6 @@
         default_factory=lambda: datetime.now(utc),
         sa_column=Column(DateTime, server_default=func.now()),
     )
-<<<<<<< HEAD
-    created_at: datetime | None = Field(
-        default=None, sa_column=Column(DateTime, server_default=func.now())
-    )
-=======
->>>>>>> c227a6cc
 
 
 class AssociateProductLink(SQLModel, table=True):
@@ -210,15 +168,6 @@
         default_factory=lambda: datetime.now(utc),
         sa_column=Column(DateTime, server_default=func.now()),
     )
-<<<<<<< HEAD
-    product_id: int | None = Field(
-        default=None, foreign_key="product.id", primary_key=True
-    )
-    created_at: datetime | None = Field(
-        default=None, sa_column=Column(DateTime, server_default=func.now())
-    )
-=======
->>>>>>> c227a6cc
 
 
 class Schedule(SQLModel, table=True):
@@ -231,12 +180,6 @@
         default_factory=lambda: datetime.now(utc),
         sa_column=Column(DateTime, server_default=func.now()),
     )
-<<<<<<< HEAD
-    created_at: datetime | None = Field(
-        default=None, sa_column=Column(DateTime, server_default=func.now())
-    )
-=======
->>>>>>> c227a6cc
 
     associate: "Associate" = Relationship(back_populates="schedules")
     location: "Location" = Relationship(back_populates="schedules")
@@ -245,20 +188,6 @@
     def start_dtz(self) -> datetime:
         return pytz.UTC.localize(self.start_datetime)
 
-<<<<<<< HEAD
-class Appointment(SQLModel, table=True):
-    id: int | None = Field(default=None, primary_key=True)
-    associate_id: int = Field(default=None, foreign_key="associate.id")
-    date: date
-    start_time: time
-    end_time: time
-    created_at: datetime | None = Field(
-        default=None, sa_column=Column(DateTime, server_default=func.now())
-    )
-
-    associate: "Associate" = Relationship(back_populates="appointments")
-=======
     @property
     def end_dtz(self) -> datetime:
-        return pytz.UTC.localize(self.end_datetime)
->>>>>>> c227a6cc
+        return pytz.UTC.localize(self.end_datetime)