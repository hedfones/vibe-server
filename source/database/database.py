--- conflicted
+++ resolved
@@ -149,14 +149,9 @@
             location = session.exec(stmt).first()
         return location
 
-<<<<<<< HEAD
     def get_photos_by_product_id(self, product_id: int) -> list[Photo]:
         with Session(self.engine) as session:
-            stmt = (
-                select(Photo)
-                .join(PhotoProductLink)
-                .where(PhotoProductLink.product_id == product_id)
-            )
+            stmt = select(Photo).join(PhotoProductLink).where(PhotoProductLink.product_id == product_id)
             results = session.exec(stmt).all()
         return list(results)
 
@@ -165,7 +160,7 @@
             stmt = select(Photo).where(Photo.id == product_id)
             photo = session.exec(stmt).first()
         return photo
-=======
+
     def get_all_associates(self) -> list[Associate]:
         with Session(self.engine) as session:
             stmt = select(Associate)
@@ -181,5 +176,4 @@
                 .where(AssociateProductLink.associate_id == associate_id)
             )
             results = session.exec(stmt).all()
-        return list(results)
->>>>>>> c227a6cc
+        return list(results)